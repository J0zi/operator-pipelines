--- conflicted
+++ resolved
@@ -24,26 +24,18 @@
       default: "default"
     - name: namespace
       description: The namespace for the preflight config
-<<<<<<< HEAD
-      default: "default"
-=======
       default: "$(context.taskRun.namespace)"
     - name: log_level
       description: Preflight logging level
       default: info
 
->>>>>>> cfea65af
   results:
     - name: log_output_file
     - name: result_output_file
     - name: artifacts_output_dir
   workspaces:
     - name: output
-<<<<<<< HEAD
-      description: A workspace to keep track of the task while PipelineRun.
-=======
       description: Storage for preflight results, logs and artifacts.
->>>>>>> cfea65af
     - name: kubeconfig
       description: A kubernetes config for the cluster used in preflight testing
     - name: credentials
@@ -87,11 +79,8 @@
           value: artifacts
         - name: KUBECONFIG
           value: $(workspaces.kubeconfig.path)/kubeconfig
-<<<<<<< HEAD
-=======
         - name: PFLT_LOGLEVEL
           value: $(params.log_level)
->>>>>>> cfea65af
       script: |
         #! /usr/bin/env bash
         set -xe
