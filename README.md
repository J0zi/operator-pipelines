# Operator pipelines

## Prerequisites

**To run any of the pipelines for the first time, multiple cluster resources has to be created.**

See [first-time-run.md](docs/first-time-run.md)

## Local setup
To create local cluster for sake of testing the pipelines, see [local-dev.md](docs/local-dev.md)


## Operator CI pipeline

Operator CI pipeline is a pipeline that can be triggered by partner on on-premise
infrastructure. The pipeline does basic check of new operator, build it and install
it in ocp environment. After an operator is installed a pre-flight tests are executed
that validates that operator meets minimum requirements for Red Hat OpenShift Certification.
If tests pass a CI pipeline submits a PR for full operator certification workflow.

### Installation
```bash
oc apply -R -f ansible/roles/operator-pipeline/templates/openshift/pipelines/operator-ci-pipeline.yml
oc apply -R -f ansible/roles/operator-pipeline/templates/openshift/tasks

# Install external dependencies
oc apply -f  https://raw.githubusercontent.com/tektoncd/catalog/main/task/yaml-lint/0.1/yaml-lint.yaml
oc apply -f  https://raw.githubusercontent.com/tektoncd/catalog/main/task/git-clone/0.4/git-clone.yaml
```

### Execution
If using the default internal registry, the CI pipeline can be triggered using the tkn CLI like so:

```bash
tkn pipeline start operator-ci-pipeline \
  --param git_repo_url=git@github.com:redhat-openshift-ecosystem/operator-pipelines-test.git \
  --param git_branch=main \
  --param bundle_path=operators/kogito-operator/1.6.0-ok \
  --param env=production \
  --workspace name=pipeline,volumeClaimTemplateFile=templates/workspace-template.yml \
  --workspace name=kubeconfig,secret=kubeconfig \
  --workspace name=ssh-dir,secret=github-ssh-credentials \
  --showlog
```
If using an external registry, the CI pipeline can be triggered using the tkn CLI like so:

```bash
tkn pipeline start operator-ci-pipeline \
  --param git_repo_url=git@github.com:redhat-openshift-ecosystem/operator-pipelines-test.git \
  --param git_branch=main \
  --param bundle_path=operators/kogito-operator/1.6.0-ok \
  --param env=production \
  --param registry=quay.io \
  --param image_namespace=redhat-isv \
  --workspace name=pipeline,volumeClaimTemplateFile=templates/workspace-template.yml \
  --workspace name=kubeconfig,secret=kubeconfig \
  --workspace name=registry-credentials,secret=registry-dockerconfig-secret \
  --workspace name=pyxis-api-key,secret=pyxis-api-secret \
  --showlog
```

To enable digest pinning, pass the following arguments:

```bash
  --param pin_digests=true \
  --param git_username=<github_user_name> \
  --param git_email=<github_email> \
  --workspace name=ssh-dir,secret=github-ssh-credentials
```

## Operator Hosted pipeline
The Hosted Operator Certification Pipeline is used as a validation of the operator
bundles. It’s an additional (to CI pipeline) layer of validation that has to run within
the Red Hat infrastructure. It contains multiple steps from the CI pipeline, making the CI pipeline optional.
It is triggered by creating the submission pull request, and successfully completes with merging it.

### Installation
```bash
oc apply -R -f ansible/roles/operator-pipeline/templates/openshift/pipelines/operator-hosted-pipeline.yml
oc apply -R -f ansible/roles/operator-pipeline/templates/openshift/tasks

# Install external dependencies
oc apply -f https://raw.githubusercontent.com/tektoncd/catalog/main/task/yaml-lint/0.1/yaml-lint.yaml
oc apply -f https://raw.githubusercontent.com/tektoncd/catalog/main/task/git-clone/0.4/git-clone.yaml
```

### Execution
The hosted pipeline can be triggered using the tkn CLI like so:

```bash
tkn pipeline start operator-hosted-pipeline \
  --param git_pr_branch=test-PR-ok \
  --param git_pr_title="operator kogito-operator (1.6.1-ok)" \
  --param git_pr_url=https://github.com/redhat-openshift-ecosystem/operator-pipelines-test/pull/31 \
  --param git_fork_url=https://github.com/MarcinGinszt/operator-pipelines-test.git \
  --param git_repo_url=https://github.com/redhat-openshift-ecosystem/operator-pipelines-test.git \
  --param git_username=foo@redhat.com \
  --param git_commit=0aeff5f71e4fc2d4990474780b56d9312554da5a \
  --param pr_head_label=MarcinGinszt:test-PR-ok \
  --param bundle_path=operators/kogito-operator/1.6.1-ok \
  --param env=production \
  --param preflight_min_version=1.0.0 \
  --param ci_min_version=1.0.0 \
  --workspace name=repository,volumeClaimTemplateFile=templates/workspace-template-small.yml \
  --workspace name=results,volumeClaimTemplateFile=templates/workspace-template.yml \
  --workspace name=registry-credentials,secret=registry-dockerconfig-secret \
  --workspace name=pyxis-ssl-credentials,secret=operator-pipeline-api-certs \
  --workspace name=kubeconfig,secret=kubeconfig \
  --workspace name=github-bot-token,secret=github-bot-token \
<<<<<<< HEAD
  --workspace name=kubeconfig,secret=kubeconfig \
=======
  --workspace name=kubeconfig,secret=my-kubeconfig \
  --workspace name=hydra-credentials,secret=hydra-credentials \
>>>>>>> b8b8e7b0
  --showlog
  # TODO: passing kubeconfig here is just a temporary workaround to make the preflight task pass
```


## Operator Release pipeline
The Release pipeline runs after the layers of validation (CI (optionally) and Hosted pipeline).
It is used to certify and publish submitted bundle version.
It is triggered by a merged pull request and successfully completes
once the bundle has been distributed to all relevant Operator catalogs and appears in the Red Hat Ecosystem Catalog.



### Installation

```bash
oc apply -R -f ansible/roles/operator-pipeline/templates/openshift/pipelines/operator-release-pipeline.yml
oc apply -R -f ansible/roles/operator-pipeline/templates/openshift/tasks

# Install external dependencies
oc apply -f https://raw.githubusercontent.com/tektoncd/catalog/main/task/git-clone/0.4/git-clone.yaml
```

### Execution
The release pipeline can be triggered using the tkn CLI like so:


tkn pipeline start operator-release-pipeline \
  --param git_repo_url=https://github.com/redhat-openshift-ecosystem/operator-pipelines-test.git \
  --param bundle_path=operators/kogito-operator/1.6.0-ok \
  --param git_commit=3ffff387caac0a5b475f44c4a54fb45eebb8dd8e \
  --param is_latest=true \
  --workspace name=repository,volumeClaimTemplateFile=templates/workspace-template.yml \
  --workspace name=image-data,volumeClaimTemplateFile=templates/workspace-template-small.yml \
  --workspace name=pyxis-ssl-credentials,secret=operator-pipeline-api-certs \
  --workspace name=github-bot-token,secret=github-bot-token \
  --workspace name=registry-credentials,secret=registry-dockerconfig-secret \
  --showlog<|MERGE_RESOLUTION|>--- conflicted
+++ resolved
@@ -107,12 +107,8 @@
   --workspace name=pyxis-ssl-credentials,secret=operator-pipeline-api-certs \
   --workspace name=kubeconfig,secret=kubeconfig \
   --workspace name=github-bot-token,secret=github-bot-token \
-<<<<<<< HEAD
   --workspace name=kubeconfig,secret=kubeconfig \
-=======
-  --workspace name=kubeconfig,secret=my-kubeconfig \
   --workspace name=hydra-credentials,secret=hydra-credentials \
->>>>>>> b8b8e7b0
   --showlog
   # TODO: passing kubeconfig here is just a temporary workaround to make the preflight task pass
 ```
